--- conflicted
+++ resolved
@@ -11,17 +11,11 @@
   },
   {
    "cell_type": "code",
-<<<<<<< HEAD
-=======
-   "execution_count": 26,
->>>>>>> ffd3c6ba
+   "execution_count": 2,
    "metadata": {
-    "collapsed": true,
-    "ExecuteTime": {
-     "end_time": "2025-01-13T18:42:06.608339Z",
-     "start_time": "2025-01-13T18:42:06.575970Z"
-    }
+    "collapsed": true
    },
+   "outputs": [],
    "source": [
     "import pandas as pd\n",
     "\n",
@@ -48,105 +42,21 @@
     "            sequences.append(''.join(current_sequence))\n",
     "    # Create a DataFrame\n",
     "    return pd.DataFrame({'Header': headers, 'Sequence': sequences})"
-   ],
-   "outputs": [],
-   "execution_count": 2
+   ]
   },
   {
-   "cell_type": "markdown",
+   "cell_type": "code",
+   "execution_count": 4,
+   "outputs": [],
    "source": [
-    "## Get Data"
+    "fasta_file = \"../data/DB.COX1.fna\"\n",
+    "df = fasta_to_dataframe(fasta_file)"
    ],
    "metadata": {
     "collapsed": false
    }
   },
   {
-   "cell_type": "code",
-<<<<<<< HEAD
-=======
-   "execution_count": 27,
-   "outputs": [],
->>>>>>> ffd3c6ba
-   "source": [
-    "fasta_file = \"../data/DB.COX1.fna\"\n",
-    "df = fasta_to_dataframe(fasta_file)"
-   ],
-   "metadata": {
-    "collapsed": false,
-    "ExecuteTime": {
-     "end_time": "2025-01-13T18:42:52.482170Z",
-     "start_time": "2025-01-13T18:42:12.338654Z"
-    }
-   },
-   "outputs": [],
-   "execution_count": 3
-  },
-  {
-   "cell_type": "code",
-   "source": [
-    "df[['BOLD_Metadata', 'Taxonomy']] = df['Header'].str.split(';', n=1, expand=True)\n",
-    "df[['BOLD_ID', 'Specimen_ID', 'Country']] = df['BOLD_Metadata'].str.split('|', n=2, expand=True)\n",
-    "\n",
-    "tax_columns = ['Phylum', 'Class', 'Order', 'Family', 'Genus', 'Species']\n",
-    "df[tax_columns] = df['Taxonomy'].str.extract(\n",
-    "    r'p:([^,]+),c:([^,]+),o:([^,]+),f:([^,]+),g:([^,]+),s:([^;]+)'\n",
-    ")\n",
-    "\n",
-    "df = df.drop(columns=['Header', 'BOLD_Metadata', 'Taxonomy'])\n",
-    "\n"
-   ],
-   "metadata": {
-    "collapsed": false,
-    "ExecuteTime": {
-     "end_time": "2025-01-13T18:45:16.280634Z",
-     "start_time": "2025-01-13T18:44:54.926722Z"
-    }
-   },
-   "outputs": [
-    {
-     "name": "stdout",
-     "output_type": "stream",
-     "text": [
-      "                                            Sequence       BOLD_ID  \\\n",
-      "0  TCTTTGGAATTTGGGCAGGAATAGTAGGAACTTCTTTAAGTTTATT...  BOLD:AAA7085   \n",
-      "1  TACTTTATATTTTATCTTTGGAATTTGGGCAGGAATAGTAGGAACT...  BOLD:AAA7085   \n",
-      "2  TACTTTATATTTTATCTTTGGAATTTGGGCAGGAATAGTAGGAACT...  BOLD:AAA7085   \n",
-      "3  TACTTTATATTTTATCTTTGGAATTTGGGCAGGAATAGTAGGAACT...  BOLD:AAA7085   \n",
-      "4  TACTTTATATTTTATCTTTGGAATTTGGGCAGGAATAGTAGGAACT...  BOLD:AAA7085   \n",
-      "\n",
-      "    Specimen_ID     Country      Phylum    Class        Order       Family  \\\n",
-      "0  BLPDA1021-18  Costa_Rica  Arthropoda  Insecta  Lepidoptera  Saturniidae   \n",
-      "1  MHMYN6354-14  Costa_Rica  Arthropoda  Insecta  Lepidoptera  Saturniidae   \n",
-      "2   MHASB734-07  Costa_Rica  Arthropoda  Insecta  Lepidoptera  Saturniidae   \n",
-      "3   MHATB310-06  Costa_Rica  Arthropoda  Insecta  Lepidoptera  Saturniidae   \n",
-      "4  BLPAA6663-17  Costa_Rica  Arthropoda  Insecta  Lepidoptera  Saturniidae   \n",
-      "\n",
-      "     Genus                Species  \n",
-      "0  Lonomia  Lonomia_santarosensis  \n",
-      "1  Lonomia  Lonomia_santarosensis  \n",
-      "2  Lonomia  Lonomia_santarosensis  \n",
-      "3  Lonomia  Lonomia_santarosensis  \n",
-      "4  Lonomia  Lonomia_santarosensis  \n"
-     ]
-    }
-   ],
-   "execution_count": 4
-  },
-  {
-<<<<<<< HEAD
-   "metadata": {
-    "ExecuteTime": {
-     "end_time": "2025-01-13T18:45:23.345869Z",
-     "start_time": "2025-01-13T18:45:22.021454Z"
-    }
-   },
-   "cell_type": "code",
-   "source": [
-    "df['BOLD_ID'] = df['BOLD_ID'].str.removeprefix('BOLD:')\n",
-    "print(df.head())"
-   ],
-=======
    "cell_type": "markdown",
    "source": [
     "## Clean Data Frame"
@@ -178,7 +88,6 @@
   {
    "cell_type": "code",
    "execution_count": 30,
->>>>>>> ffd3c6ba
    "outputs": [
     {
      "name": "stdout",
@@ -207,82 +116,12 @@
      ]
     }
    ],
-   "execution_count": 5
-  },
-  {
+   "source": [
+    "print(df.head())"
+   ],
    "metadata": {
-    "ExecuteTime": {
-     "end_time": "2025-01-13T18:46:19.203108Z",
-     "start_time": "2025-01-13T18:46:18.742059Z"
-    }
-   },
-   "cell_type": "code",
-   "source": [
-<<<<<<< HEAD
-    "# Absolute frequency of each unique Order\n",
-    "order_counts = df['Order'].value_counts()\n",
-    "\n",
-    "# Relative frequency (proportion) of each unique Order\n",
-    "order_relative = df['Order'].value_counts(normalize=True)\n",
-    "\n",
-    "# Combine both into a single DataFrame for convenience\n",
-    "order_stats = pd.DataFrame({\n",
-    "    'Absolute Frequency': order_counts,\n",
-    "    'Relative Frequency': order_relative\n",
-    "})\n",
-    "\n",
-    "print(order_stats)"
-   ],
-   "outputs": [
-    {
-     "name": "stdout",
-     "output_type": "stream",
-     "text": [
-      "                 Absolute Frequency  Relative Frequency\n",
-      "Order                                                  \n",
-      "Lepidoptera                  687953        2.889169e-01\n",
-      "Diptera                      642639        2.698865e-01\n",
-      "Hymenoptera                  242091        1.016700e-01\n",
-      "Coleoptera                   197958        8.313563e-02\n",
-      "Hemiptera                    127555        5.356877e-02\n",
-      "...                             ...                 ...\n",
-      "Diplura_order                     2        8.399320e-07\n",
-      "Stygiomysida                      2        8.399320e-07\n",
-      "Mystacocaridida                   1        4.199660e-07\n",
-      "Platycopioida                     1        4.199660e-07\n",
-      "Glomeridesmida                    1        4.199660e-07\n",
-      "\n",
-      "[122 rows x 2 columns]\n"
-     ]
-    }
-=======
-    "print(df.head())"
->>>>>>> ffd3c6ba
-   ],
-   "execution_count": 6
-  },
-  {
-   "metadata": {
-    "ExecuteTime": {
-     "end_time": "2025-01-13T19:04:22.150635Z",
-     "start_time": "2025-01-13T19:04:22.140376Z"
-    }
-   },
-   "cell_type": "code",
-   "source": "(order_stats.shape)",
-   "outputs": [
-    {
-     "data": {
-      "text/plain": [
-       "(122, 2)"
-      ]
-     },
-     "execution_count": 9,
-     "metadata": {},
-     "output_type": "execute_result"
-    }
-   ],
-   "execution_count": 9
+    "collapsed": false
+   }
   }
  ],
  "metadata": {
