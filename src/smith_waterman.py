--- conflicted
+++ resolved
@@ -1,4 +1,3 @@
-import numpy as np
 
 
 def smith_waterman(primer, read, gap=-2, substitution_function=(lambda p, r: 2 if (p == r) else -1)):
@@ -10,7 +9,7 @@
     :param gap: The penalty value for skipping a triplet. Default -2.
     :param substitution_function: The reward and penalty values from comparing two characters.
     Has to be a function that accepts two characters to compare and returns a numerical value.
-    By default, it returns +2 for a match, -1 for a mismatch.
+    By default it returns +2 for a match, -1 for a mismatch.
     :return max_score: the highest score in the final score-matrix
     :return aligned_primer:the primer sequence with potential skips
     :return aligned_read: the read sequence with potential skips
@@ -18,38 +17,28 @@
 
     """
     # construction
-    rows = len(primer) + 3
-    cols = len(read) + 3
-
-    score_matrix = np.zeros((rows, cols))
-    traceback_matrix = np.zeros((rows, cols))
+    rows = len(primer) + 1
+    cols = len(read) + 1
+    score_matrix = [[0] * cols for _ in range(rows)]
 
     max_score = 0
     max_pos = (0, 0)
 
-    for i in range(3, rows):
-        current_row = score_matrix[i, :]
-        prev_row = score_matrix[i - 1, :]
-        prev_prev_row = score_matrix[i - 3, :]
-
-        for j in range(3, cols):
-            match_score = prev_row[j - 1] + substitution_function(primer[i - 3], read[j - 3])
-            delete = prev_row[j] + (2 * gap)
-            insert = current_row[j - 1] + (2 * gap)
+    for i in range(1, rows):
+        for j in range(1, cols):
+            match_score = score_matrix[i - 1][j - 1] + (substitution_function(primer[i - 1], read[j - 1]))
+            delete = score_matrix[i - 1][j] + (2 * gap)
+            insert = score_matrix[i][j - 1] + (2 * gap)
 
             # calculate triplet jump value
-            del3 = prev_prev_row[j] + gap
-            ins3 = current_row[j - 3] + gap
+            del3 = (score_matrix[i - 3][j] + gap) if (i - 3 >= 0) else 0
+            ins3 = (score_matrix[i][j - 3] + gap) if (j - 3 >= 0) else 0
 
-            scores = [0, match_score, delete, insert, del3, ins3]
-            directions = np.argmax(scores)
-            score_matrix[i][j] = scores[directions]
-            traceback_matrix[i][j] = directions
+            score_matrix[i][j] = max(0, match_score, delete, insert, del3, ins3)
 
-            if scores[directions] > max_score:
-                max_score = scores[directions]
+            if score_matrix[i][j] > max_score:
+                max_score = score_matrix[i][j]
                 max_pos = (i, j)
-        score_matrix[i, :] = current_row
 
     # traceback
     aligned_primer = []
@@ -57,37 +46,32 @@
     i, j = max_pos
 
     while i > 0 and j > 0 and score_matrix[i][j] > 0:
-        match traceback_matrix[i, j]:
-            case 1:  # Match/Mismatch
-                aligned_primer.append(primer[i - 3])
-                aligned_read.append(read[j - 3])
-                i -= 1
-                j -= 1
-            case 2:  # Deletion
-                aligned_primer.append(primer[i - 3])
-                aligned_read.append('-')
-                i -= 1
-            case 3:  # Insertion
-                aligned_primer.append('-')
-                aligned_read.append(read[j - 3])
-                j -= 1
-            case 4:  # Triplet Deletion
-                aligned_primer.append(primer[i - 5])
-                aligned_read.append('---')
-                i -= 3
-            case 5:  # Triplet Insertion
-                aligned_primer.append('---')
-                aligned_read.append(read[j - 5])
-                j -= 3
-            case default:
-                raise Exception(f"Smith-Waterman traceback failed! ({default})")
+        if score_matrix[i][j] == score_matrix[i - 1][j - 1] + (substitution_function(primer[i - 1], read[j - 1])):
+            aligned_primer.append(primer[i - 1])
+            aligned_read.append(read[j - 1])
+            i -= 1
+            j -= 1
+        elif score_matrix[i][j] == score_matrix[i - 1][j] + (2 * gap):
+            aligned_primer.append(primer[i - 1])
+            aligned_read.append('-')
+            i -= 1
+        elif score_matrix[i][j] == score_matrix[i][j - 1] + (2 * gap):
+            aligned_primer.append('-')
+            aligned_read.append(read[j - 1])
+            j -= 1
+        elif (i - 3 >= 0) and (score_matrix[i][j] == score_matrix[i - 3][j] + gap):
+            aligned_primer.append(primer[i - 3])
+            aligned_read.append('---')
+            i -= 3
+        elif (j - 3 >= 0) and (score_matrix[i][j] == score_matrix[i][j - 3] + gap):
+            aligned_primer.append('---')
+            aligned_read.append(read[j - 3])
+            j -= 3
+        else:
+            raise Exception("Smith-Waterman traceback failed!")
 
     aligned_primer = ''.join(reversed(aligned_primer))
     aligned_read = ''.join(reversed(aligned_read))
-<<<<<<< HEAD
-    alignment_start_index_in_read = j - 3
-=======
     alignment_start_index_in_read = j - 1
->>>>>>> 01b49671
 
     return max_score, aligned_primer, aligned_read, alignment_start_index_in_read